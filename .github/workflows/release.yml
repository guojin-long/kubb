--- conflicted
+++ resolved
@@ -1,12 +1,7 @@
 name: release-please
 on:
   push:
-<<<<<<< HEAD
-    branches:
-      - main
-=======
     branches: ['main', 'alpha', 'beta', 'rc']
->>>>>>> 1b54477d
     paths-ignore:
       - "docs/**"
       - "examples/**"
