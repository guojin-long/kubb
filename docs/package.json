--- conflicted
+++ resolved
@@ -22,11 +22,7 @@
     "@kubb/core": "workspace:*",
     "@vercel/analytics": "^1.1.1",
     "sitemap": "^7.1.1",
-<<<<<<< HEAD
-    "vitepress": "1.0.0-rc.23",
-=======
-    "vitepress": "^1.0.0-rc.23",
->>>>>>> 2aef0904
+    "vitepress": "^1.0.0-rc.24",
     "vue": "^3.3.6"
   },
   "devDependencies": {
