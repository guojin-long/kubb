---
layout: doc

title: \@kubb/swagger-client
outline: deep
---
# @kubb/swagger-client <a href="https://paka.dev/npm/@kubb/swagger-client@latest/api">🦙</a>

With the Swagger client plugin you can create [Axios](https://axios-http.com/docs/intro) API calls.

## Installation

::: code-group

<<<<<<< HEAD
```shell [bun <img src="/feature/bun.svg"/>] 
bun add @kubb/swagger-client @kubb/swagger-ts @kubb/swagger
```

```shell [pnpm <img src="/feature/pnpm.svg"/>] 
pnpm add @kubb/swagger-client @kubb/swagger-ts @kubb/swagger
```

```shell [npm <img src="/feature/npm.svg"/>] 
npm install @kubb/swagger-client @kubb/swagger-ts @kubb/swagger
```

```shell [yarn <img src="/feature/yarn.svg"/>] 
yarn add @kubb/swagger-client @kubb/swagger-ts @kubb/swagger
=======
```shell [bun <img src="/feature/bun.svg"/>]
bun add @kubb/swagger-client
```

```shell [pnpm <img src="/feature/pnpm.svg"/>]
pnpm add @kubb/swagger-client
```

```shell [npm <img src="/feature/npm.svg"/>]
npm install @kubb/swagger-client
```

```shell [yarn <img src="/feature/yarn.svg"/>]
yarn add @kubb/swagger-client
>>>>>>> 6cc3f70d
```
:::


## Options

### output
Output to save the clients.
::: info
Type: `string` <br/>
Default: `"clients"`

::: code-group

```typescript [kubb.config.js]
import { defineConfig } from '@kubb/swagger'
import createSwagger from '@kubb/swagger'
import createSwaggerTS from '@kubb/swagger-ts'
import createSwaggerClient from '@kubb/swagger-client'

export default defineConfig({
  input: {
    path: './petStore.yaml',
  },
  output: {
    path: './src/gen',
  },
  plugins: [
    createSwagger({ output: false }),
    createSwaggerTS({ }),
    createSwaggerClient({ output: './axios' })
  ]
})
```

:::

### groupBy
Group the clients based on the provided name.

#### type
Tag will group based on the operation tag inside the Swagger file.

Type: `'tag'` <br/>
Required: `true`

#### output
::: v-pre
Relative path to save the grouped clients.
`{{tag}}` will be replaced by the current tagName.
:::

::: v-pre
Type: `string` <br/>
Example: `clients/{{tag}}Controller` => `clients/PetController` <br/>
Default: `${output}/{{tag}}Controller`
:::

#### exportAs
::: v-pre
Name to be used for the `export * as {{exportAs}} from './`
:::

::: v-pre
Type: `string` <br/>
Default: `"{{tag}}Service"`
:::

::: code-group

```typescript [kubb.config.js]
import { defineConfig } from '@kubb/swagger'
import createSwagger from '@kubb/swagger'
import createSwaggerTS from '@kubb/swagger-ts'
import createSwaggerClient from '@kubb/swagger-client'

export default defineConfig({
  input: {
    path: './petStore.yaml',
  },
  output: {
    path: './src/gen',
  },
  plugins: [
    createSwagger({ output: false }),
    createSwaggerTS({ }),
    createSwaggerClient(
      { 
        output: './clients/axios', 
        groupBy: { type: 'tag', output: './clients/axios/{{tag}}Service' }, 
      }
    )
  ]
})
```

:::

### client <Badge type="danger" text="deprecated" />
Path to the client that will be used to do the API calls.
Relative to the root

::: info

Type: `string` <br/>
Default: `"@kubb/swagger-client/client"`

Deprecated. Use `clientImportPath` instead. It will be skipped if `clientImportPath` is provided.
:::

### clientImportPath
Path to the client import path that will be used to do the API calls.<br/>
It will be used as `import client from '${clientImportPath}'`.<br/>
It allow both relative and absolute path. the path will be applied as is,
so relative path shoule be based on the file being generated.

::: info
Type: `string` <br/>
Default: `"@kubb/swagger-client/client"`

::: code-group

```typescript [kubb.config.js]
import { defineConfig } from '@kubb/swagger'
import createSwagger from '@kubb/swagger'
import createSwaggerTS from '@kubb/swagger-ts'
import createSwaggerClient from '@kubb/swagger-client'

export default defineConfig({
  input: {
    path: './petStore.yaml',
  },
  output: {
    path: './src/gen',
  },
  plugins: [
    createSwagger({ output: false }),
    createSwaggerTS({ }),
    createSwaggerClient(
      { 
        clientImportPath: '../../client.ts'
      }
    )
  ]
})
```
:::

### dataReturnType <Badge type="warning" text="experimental" />
ReturnType that needs to be used when calling client().

`data` will return ResponseConfig[data]. <br/>
`full` will return ResponseConfig.

::: info

Type: `'data' | 'full'` <br/>
Default: `"data"`

::: code-group

```typescript [full]
import { defineConfig } from '@kubb/swagger'
import createSwagger from '@kubb/swagger'
import createSwaggerTS from '@kubb/swagger-ts'
import createSwaggerClient from '@kubb/swagger-client'

export default defineConfig({
  input: {
    path: './petStore.yaml',
  },
  output: {
    path: './src/gen',
  },
  plugins: [
    createSwagger({ output: false }),
    createSwaggerTS({ }),
    createSwaggerClient(
      { 
        dataReturnType: 'full'
      }
    )
  ]
})
```

```typescript [full output]
export async function getPetById<TData>(
  petId: GetPetByIdPathParams,
): Promise<ResponseConfig<TData>> {
  ...
}
```

```typescript [data]
import { defineConfig } from '@kubb/swagger'
import createSwagger from '@kubb/swagger'
import createSwaggerTS from '@kubb/swagger-ts'
import createSwaggerClient from '@kubb/swagger-client'

export default defineConfig({
  input: {
    path: './petStore.yaml',
  },
  output: {
    path: './src/gen',
  },
  plugins: [
    createSwagger({ output: false }),
    createSwaggerTS({ }),
    createSwaggerClient(
      { 
        dataReturnType: 'data'
      }
    )
  ]
})
```

```typescript [data output]
export async function getPetById<TData>(
  petId: GetPetByIdPathParams,
): Promise<ResponseConfig<TData>["data"]> {
  ...
}
```
:::

### pathParamsType <Badge type="warning" text="experimental" />
How to pass your pathParams.

`object` will return the pathParams as an object. <br/>
`inline` will return the pathParams as comma separated params.

::: info

Type: `'object' | 'inline'` <br/>
Default: `"data"`

::: code-group

```typescript [object]
import { defineConfig } from '@kubb/swagger'
import createSwagger from '@kubb/swagger'
import createSwaggerTS from '@kubb/swagger-ts'
import createSwaggerClient from '@kubb/swagger-client'

export default defineConfig({
  input: {
    path: './petStore.yaml',
  },
  output: {
    path: './src/gen',
  },
  plugins: [
    createSwagger({ output: false }),
    createSwaggerTS({ }),
    createSwaggerClient(
      { 
        pathParamsType: 'object'
      }
    )
  ]
})
```

```typescript [object output]
export async function getPetById<TData>(
  { petId }: GetPetByIdPathParams,
): Promise<ResponseConfig<TData>> {
  ...
}
```

```typescript [inline]
import { defineConfig } from '@kubb/swagger'
import createSwagger from '@kubb/swagger'
import createSwaggerTS from '@kubb/swagger-ts'
import createSwaggerClient from '@kubb/swagger-client'

export default defineConfig({
  input: {
    path: './petStore.yaml',
  },
  output: {
    path: './src/gen',
  },
  plugins: [
    createSwagger({ output: false }),
    createSwaggerTS({ }),
    createSwaggerClient(
      { 
        pathParamsType: 'object'
      }
    )
  ]
})
```

```typescript [inline output]
export async function getPetById<TData>(
  petId: GetPetByIdPathParams,
): Promise<ResponseConfig<TData>> {
  ...
}
```
:::

### skipBy
Array containing skipBy paramaters to exclude/skip tags/operations/methods/paths.

::: info
```typescript [SkipBy]
export type SkipBy = {
  type: 'tag' | 'operationId' | 'path' | 'method' ; 
  pattern: string | RegExp 
}
```
Type: `Array<SkipBy>` <br/>

::: code-group

```typescript [kubb.config.js]
import { defineConfig } from '@kubb/swagger'
import createSwagger from '@kubb/swagger'
import createSwaggerTS from '@kubb/swagger-ts'
import createSwaggerClient from '@kubb/swagger-client'

export default defineConfig({
  input: {
    path: './petStore.yaml',
  },
  output: {
    path: './src/gen',
  },
  plugins: [
    createSwagger({ output: false }),
    createSwaggerTS({ }),
    createSwaggerClient(
      { 
        skipBy: [
          {
            type: 'tag',
            pattern: 'store',
          },
        ],
      }
    )
  ]
})
```
:::



### transformers

#### name
Override the name of the client that is getting generated, this will also override the name of the file.

::: info

Type: `(name: string) => string` <br/>

::: code-group

```typescript [kubb.config.js]
import { defineConfig } from '@kubb/swagger'
import createSwagger from '@kubb/swagger'
import createSwaggerTS from '@kubb/swagger-ts'
import createSwaggerClient from '@kubb/swagger-client'

export default defineConfig({
  input: {
    path: './petStore.yaml',
  },
  output: {
    path: './src/gen',
  },
  plugins: [
    createSwagger({ output: false }),
    createSwaggerTS({ }),
    createSwaggerClient(
      { 
        transformers: {
          name: (name) => {
            return `${name}Client`
          },
        },
      }
    )
  ]
})
```

:::

## Depended

- [`@kubb/swagger`](/plugins/swagger)
- [`@kubb/swagger-ts`](/plugins/swagger-ts)

## Links

- [Axios](https://axios-http.com/docs/intro)<|MERGE_RESOLUTION|>--- conflicted
+++ resolved
@@ -12,7 +12,6 @@
 
 ::: code-group
 
-<<<<<<< HEAD
 ```shell [bun <img src="/feature/bun.svg"/>] 
 bun add @kubb/swagger-client @kubb/swagger-ts @kubb/swagger
 ```
@@ -27,22 +26,6 @@
 
 ```shell [yarn <img src="/feature/yarn.svg"/>] 
 yarn add @kubb/swagger-client @kubb/swagger-ts @kubb/swagger
-=======
-```shell [bun <img src="/feature/bun.svg"/>]
-bun add @kubb/swagger-client
-```
-
-```shell [pnpm <img src="/feature/pnpm.svg"/>]
-pnpm add @kubb/swagger-client
-```
-
-```shell [npm <img src="/feature/npm.svg"/>]
-npm install @kubb/swagger-client
-```
-
-```shell [yarn <img src="/feature/yarn.svg"/>]
-yarn add @kubb/swagger-client
->>>>>>> 6cc3f70d
 ```
 :::
 
