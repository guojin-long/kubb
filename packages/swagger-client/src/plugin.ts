--- conflicted
+++ resolved
@@ -14,7 +14,7 @@
 export const pluginName: PluginOptions['name'] = 'swagger-client' as const
 
 export const definePlugin = createPlugin<PluginOptions>((options) => {
-  const { output = 'clients', groupBy, skipBy = [], transformers = {}, dataReturnType = 'data', pathParamsType = 'inline' } = options
+  const { output = 'clients', groupBy, skipBy = [], transformers = {}, clientImportPath, dataReturnType = 'data', pathParamsType = 'inline' } = options
   const template = groupBy?.output ? groupBy.output : `${output}/{{tag}}Controller`
   let pluginsOptions: [SwaggerPluginOptions]
 
@@ -65,12 +65,8 @@
         contentType: swaggerPlugin.api.contentType,
         dataReturnType,
         clientPath,
-        clientImportPath: options.clientImportPath,
-<<<<<<< HEAD
+        clientImportPath,
         pathParamsType,
-        oas,
-=======
->>>>>>> a08cd674
         skipBy,
       })
 
